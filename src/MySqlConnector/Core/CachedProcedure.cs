--- conflicted
+++ resolved
@@ -12,11 +12,7 @@
 	public static async Task<CachedProcedure?> FillAsync(IOBehavior ioBehavior, MySqlConnection connection, string schema, string component, ILogger logger, CancellationToken cancellationToken)
 	{
 		// try to use mysql.proc first, as it is much faster
-<<<<<<< HEAD
-		if (!connection.Session.ServerVersion.MariaDb
-=======
 		if (!connection.Session.ServerVersion.IsMariaDb
->>>>>>> 0acea340
 		    && connection.Session.ServerVersion.Version < ServerVersions.RemovesMySqlProcTable
 		    && !connection.Session.ProcAccessDenied)
 		{

using System;
using System.IO;
using System.Net.Sockets;
using System.Threading;
using System.Threading.Tasks;
using MySqlConnector.Utilities;

namespace MySqlConnector.Protocol.Serialization;

internal sealed class StreamByteHandler : IByteHandler
{
	public StreamByteHandler(Stream stream)
	{
		m_stream = stream;
		m_closeStream = m_stream.Dispose;
		RemainingTimeout = Constants.InfiniteTimeout;
	}

	public void Dispose() => m_stream.Dispose();

	public int RemainingTimeout { get; set; }

<<<<<<< HEAD
	public ValueTask<int> ReadBytesAsync(Memory<byte> buffer, IOBehavior ioBehavior)
	{
		return ioBehavior == IOBehavior.Asynchronous ? new ValueTask<int>(DoReadBytesAsync(buffer)) :
			RemainingTimeout <= 0 ? ValueTaskExtensions.FromException<int>(MySqlException.CreateForTimeout()) :
			m_stream.CanTimeout ? DoReadBytesSync(buffer) :
			DoReadBytesSyncOverAsync(buffer);
=======
			ValueTask<int> DoReadBytesSync(Memory<byte> buffer)
			{
				m_stream.ReadTimeout = RemainingTimeout == Constants.InfiniteTimeout ? Timeout.Infinite : RemainingTimeout;
				var startTime = RemainingTimeout == Constants.InfiniteTimeout ? 0 : Environment.TickCount;
				int bytesRead;
				try
				{
					bytesRead = m_stream.Read(buffer);
				}
				catch (Exception ex)
				{
					if (RemainingTimeout != Constants.InfiniteTimeout && ex is IOException { InnerException: SocketException { SocketErrorCode: SocketError.TimedOut } })
						return ValueTaskExtensions.FromException<int>(MySqlException.CreateForTimeout(ex));
					return ValueTaskExtensions.FromException<int>(ex);
				}
				if (RemainingTimeout != Constants.InfiniteTimeout)
					RemainingTimeout -= unchecked(Environment.TickCount - startTime);
				return new ValueTask<int>(bytesRead);
			}
>>>>>>> 813e309a

		ValueTask<int> DoReadBytesSync(Memory<byte> buffer)
		{
			m_stream.ReadTimeout = RemainingTimeout == Constants.InfiniteTimeout ? Timeout.Infinite : RemainingTimeout;
			var startTime = RemainingTimeout == Constants.InfiniteTimeout ? 0 : Environment.TickCount;
			int bytesRead;
			try
			{
				bytesRead = m_stream.Read(buffer);
			}
			catch (Exception ex)
			{
				if (RemainingTimeout != Constants.InfiniteTimeout && ex is IOException ioException && ioException.InnerException is SocketException socketException && socketException.SocketErrorCode == SocketError.TimedOut)
					return ValueTaskExtensions.FromException<int>(MySqlException.CreateForTimeout(ex));
				return ValueTaskExtensions.FromException<int>(ex);
			}
			if (RemainingTimeout != Constants.InfiniteTimeout)
				RemainingTimeout -= unchecked(Environment.TickCount - startTime);
			return new ValueTask<int>(bytesRead);
		}

		ValueTask<int> DoReadBytesSyncOverAsync(Memory<byte> buffer)
		{
			try
			{
				// handle timeout by setting a timer to close the stream in the background
				return new ValueTask<int>(DoReadBytesAsync(buffer).GetAwaiter().GetResult());
			}
			catch (Exception ex)
			{
				return ValueTaskExtensions.FromException<int>(ex);
			}
		}

		async Task<int> DoReadBytesAsync(Memory<byte> buffer)
		{
			var startTime = RemainingTimeout == Constants.InfiniteTimeout ? 0 : Environment.TickCount;
			var timerId = RemainingTimeout == Constants.InfiniteTimeout ? 0 : TimerQueue.Instance.Add(RemainingTimeout, m_closeStream);
			int bytesRead;
			try
			{
				bytesRead = await m_stream.ReadAsync(buffer).ConfigureAwait(false);
			}
			catch (Exception ex) when (ex is ObjectDisposedException or IOException)
			{
				if (RemainingTimeout != Constants.InfiniteTimeout)
				{
					RemainingTimeout -= unchecked(Environment.TickCount - startTime);
					if (!TimerQueue.Instance.Remove(timerId))
						throw MySqlException.CreateForTimeout(ex);
				}
				throw;
			}
			if (RemainingTimeout != Constants.InfiniteTimeout)
			{
				RemainingTimeout -= unchecked(Environment.TickCount - startTime);
				if (!TimerQueue.Instance.Remove(timerId))
					throw MySqlException.CreateForTimeout();
			}
			return bytesRead;
		}
	}

	public ValueTask<int> WriteBytesAsync(ReadOnlyMemory<byte> data, IOBehavior ioBehavior)
	{
		if (ioBehavior == IOBehavior.Asynchronous)
			return new ValueTask<int>(DoWriteBytesAsync(data));

		try
		{
			m_stream.Write(data);
			return default;
		}
		catch (Exception ex)
		{
			return ValueTaskExtensions.FromException<int>(ex);
		}

		async Task<int> DoWriteBytesAsync(ReadOnlyMemory<byte> data)
		{
			await m_stream.WriteAsync(data).ConfigureAwait(false);
			return 0;
		}
	}

	readonly Stream m_stream;
	readonly Action m_closeStream;
}<|MERGE_RESOLUTION|>--- conflicted
+++ resolved
@@ -20,34 +20,12 @@
 
 	public int RemainingTimeout { get; set; }
 
-<<<<<<< HEAD
 	public ValueTask<int> ReadBytesAsync(Memory<byte> buffer, IOBehavior ioBehavior)
 	{
 		return ioBehavior == IOBehavior.Asynchronous ? new ValueTask<int>(DoReadBytesAsync(buffer)) :
 			RemainingTimeout <= 0 ? ValueTaskExtensions.FromException<int>(MySqlException.CreateForTimeout()) :
 			m_stream.CanTimeout ? DoReadBytesSync(buffer) :
 			DoReadBytesSyncOverAsync(buffer);
-=======
-			ValueTask<int> DoReadBytesSync(Memory<byte> buffer)
-			{
-				m_stream.ReadTimeout = RemainingTimeout == Constants.InfiniteTimeout ? Timeout.Infinite : RemainingTimeout;
-				var startTime = RemainingTimeout == Constants.InfiniteTimeout ? 0 : Environment.TickCount;
-				int bytesRead;
-				try
-				{
-					bytesRead = m_stream.Read(buffer);
-				}
-				catch (Exception ex)
-				{
-					if (RemainingTimeout != Constants.InfiniteTimeout && ex is IOException { InnerException: SocketException { SocketErrorCode: SocketError.TimedOut } })
-						return ValueTaskExtensions.FromException<int>(MySqlException.CreateForTimeout(ex));
-					return ValueTaskExtensions.FromException<int>(ex);
-				}
-				if (RemainingTimeout != Constants.InfiniteTimeout)
-					RemainingTimeout -= unchecked(Environment.TickCount - startTime);
-				return new ValueTask<int>(bytesRead);
-			}
->>>>>>> 813e309a
 
 		ValueTask<int> DoReadBytesSync(Memory<byte> buffer)
 		{
@@ -60,7 +38,7 @@
 			}
 			catch (Exception ex)
 			{
-				if (RemainingTimeout != Constants.InfiniteTimeout && ex is IOException ioException && ioException.InnerException is SocketException socketException && socketException.SocketErrorCode == SocketError.TimedOut)
+				if (RemainingTimeout != Constants.InfiniteTimeout && ex is IOException { InnerException: SocketException { SocketErrorCode: SocketError.TimedOut } })
 					return ValueTaskExtensions.FromException<int>(MySqlException.CreateForTimeout(ex));
 				return ValueTaskExtensions.FromException<int>(ex);
 			}
